--- conflicted
+++ resolved
@@ -18,11 +18,7 @@
 	"strings"
 )
 
-<<<<<<< HEAD
-var Version = "1.0.3"
-=======
-var Version = "1.0.5"
->>>>>>> 8bf3f821
+var Version = "1.0.4"
 
 // - - - - - - - - - - - - - - - - - - - - - - - - - - - - - - - - - - - - - - - - - - - - - - - -
 func main() {
